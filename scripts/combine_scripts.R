--- conflicted
+++ resolved
@@ -25,14 +25,8 @@
 beu_bec_csv <- fread("csv/Allowed_BEC_BEUs_NE_ALL.csv")
 rivers <- read_rivers("../SSGBM-VRI-BEM-data/CodeWithUs.gdb")
 
-<<<<<<< HEAD
 vri_bem <- update_bem_from_vri(vri_bem = vri_bem,
                                rivers = rivers,
-=======
-# ifc is input feature class, so vri_bem at this point
-vri_bem <- update_bem_from_vri(ifc = vri_bem,
-                               rfc = rivers,
->>>>>>> cce660dc
                                beu_bec = beu_bec_csv,
                                clear_site_ma = TRUE,
                                use_ifelse = TRUE)
@@ -41,16 +35,9 @@
 beu_wetland_update_csv <- fread("csv/beu_wetland_updates.csv")
 wetlands <- read_wetlands("../SSGBM-VRI-BEM-data/CodeWithUs.gdb")
 
-<<<<<<< HEAD
 vri_bem <- update_bem_from_wetlands(vri_bem = vri_bem,
                                     wetlands = wetlands,
                                     buc = beu_wetland_update_csv)
-=======
-# ifc is input feature class, so vri_bem at this point
-vri_bem <- update_bem_from_wetland(bfc = vri_bem,
-                                   wfc = wetlands,
-                                   buc = beu_wetland_update_csv)
->>>>>>> cce660dc
 
 #2 ----
 unique_eco <- create_unique_ecosystem_dt(vri_bem = vri_bem)
