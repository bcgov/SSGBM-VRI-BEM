#' Upadate BEM (broad ecosystem mapping) attributes based on VRI (vegetation resource inventory) attributes
#'
#' @param ifc sf object that represent the input polygon feature class
#' @param rfc sf object that represent Rivers polygon feature class (FWA_Rivers)
#' @param bec_bea data.table object of allowed BEC and BEM Code Combos
#' @param clear_site_ma boolean, if TRUE variable SITE_M1A, SITE_M2A will be cleared
#' @return sf object
#' @import sf
#' @import data.table
update_bem_attributes <- function(ifc, rfc, bec_beu, clear_site_ma) {

  classes_ifc <- attr(ifc, "class")
  setDT(ifc)

  # in python they refer a couple time to SHAPE@AREA, I don't know if this variable is already computed
  # when the gdb is created and ARCgis just acces it , or it's recomputed when refered to (the first option is more probable)
  # We already computed feature areas in the script where we merged the bem on the vri , can we just assumed that will have an attributes already
  # computed like "SHAPE_AREA" that we can use instead of recompute the area in this script?
  if (is.null(.subset2(ifc, "SHAPE_AREA"))) {
    set(ifc , j = "SHAPE_AREA", value = st_area(ifc$geometry))
  }


  required_attributes <-  c("SDEC_1", "BEUMC_S1", "REALM_1", "GROUP_1", "CLASS_1", "KIND_1", "SITE_S1", "SITEAM_S1A",
                                             "SITEAM_S1B", "SITEAM_S1C", "SITEAM_S1D", "SITEMC_S1", "SITE_M1A", "SITE_M1B", "STRCT_S1",
                                             "STRCT_M1", "STAND_A1", "SERAL_1", "TREE_C1", "SHRUB_C1", "DISTCLS_1", "DISTSCLS_1",
                                             "DISSSCLS_1", "SECL_1", "SESUBCL_1", "COND_1", "VIAB_1", "SDEC_2", "BEUMC_S2", "REALM_2",
                                             "GROUP_2", "CLASS_2", "KIND_2", "SITE_S2", "SITEAM_S2A", "SITEAM_S2B", "SITEAM_S2C",
                                             "SITEAM_S2D", "SITEMC_S2", "SITE_M2A", "SITE_M2B", "STRCT_S2", "STRCT_M2", "STAND_A2",
                                             "SERAL_2", "TREE_C2", "SHRUB_C2", "DISTCLS_2", "DISTSCLS_2", "DISSSCLS_2", "SECL_2",
                                             "SESUBCL_2", "COND_2", "VIAB_2", "SDEC_3", "BEUMC_S3", "REALM_3", "GROUP_3", "CLASS_3",
                                             "KIND_3", "SITE_S3", "SITEAM_S3A", "SITEAM_S3B", "SITEAM_S3C", "SITEAM_S3D", "SITEMC_S3",
                                             "SITE_M3A", "SITE_M3B", "STRCT_S3", "STRCT_M3", "STAND_A3", "SERAL_3", "TREE_C3", "SHRUB_C3",
                                             "DISTCLS_3", "DISTSCLS_3", "DISSSCLS_3", "SECL_3", "SESUBCL_3", "COND_3", "VIAB_3", "SLOPE_MOD",
                                             "FORESTED_1", "FORESTED_2", "FORESTED_3", "BCLCS_LEVEL_1", "BCLCS_LEVEL_2", "BCLCS_LEVEL_3",
                                             "BCLCS_LEVEL_4", "BCLCS_LEVEL_5", "SPECIES_CD_1", "AGE_CL_STS", "LAND_COVER_CLASS_CD_1",
                                             "EST_COVERAGE_PCT_1", "LINE_5_VEGETATION_COVER", "Area_Ha", "BGC_ZONE", "BGC_SUBZON",
                                             "SPECIES_PCT_1")


  existing_attributes <- names(ifc)

  missing_attributes <- setdiff(required_attributes, existing_attributes)

  if (length(missing_attributes) > 0) {
    # TODO message and exit
  }


  if (!("Lbl_edit" %in% existing_attributes)) {
    # TODO logger inform
    set(ifc , j = "Lbl_edit", value = "")
    required_attributes <- c(required_attributes, "Lbl_edit")
  }

  if (!("Dec_Total" %in% existing_attributes)) {
    # TODO logger inform
    set(ifc , j = "Dec_Total", value = numeric(nrow(ifc)))
    required_attributes <- c(required_attributes, "Dec_Total")
  }


  # bec beu csv part
  # are those legit variable names in R?

  required_variables <- c("BGC Subzone", "BEU_#", "Script rule", "Change to BEU =")
  missing_variables <- setdiff(required_variables, names(bec_beu))
  if (length(missing_variables) > 0) {
    # TODO message and exit
  }

 # in python they read the csv line by line and
 # they create two dictionnaries, one for the allowed combinations and another for the combinations not allowed
 # the dictionnaries are essentially a list that has element or each BGC subzones and for each of the subzones the BEU #
 # I'll see what these are use for later , but I think in R, it ill be simpler to just work with the csv in a data.table
 # we could probably do something pretty simple like (we can of course optimise)
 # bec_beu[`Script rule` == "Error", .(`BGC subzone`, `BEU_#`)]
 # bec_beu[`Script rule` != "Error", .(`BGC subzone`, `BEU_#`)]

 # perform correction


  set(ifc , j = "Site_M3A", value = "")
  set(ifc , j = "Area_HA", value = round(ifc[["SHAPE_AREA"]]/10000, 2))

  if (clear_site_ma) {
    set(ifc , j = "Site_M1A", value = "")
    set(ifc , j = "Site_M2A", value = "")
  }


  if (!("SMPL_TYPE" %in% existing_attributes)) {
    # TODO logger inform
    set(ifc , j = "Dec_Total", value = character(nrow(ifc)))
    required_attributes <- c(required_attributes, "SMPL_TYPE")
  }

  # Updating attribute table with corrections

  # we create condition variables and vectors of variables that will help us optimise the corrections

  eco_variables_1 <- c("BEUMC_S1", "REALM_1", "GROUP_1", "CLASS_1", "KIND_1", "SITE_S1", "SITEAM_S1A",
                       "SITEAM_S1B", "SITEAM_S1C", "SITEAM_S1D", "SITEMC_S1", "SITE_M1A", "SITEAM_S1D",
                       "SITEMC_S1", "SITE_M1A", "SITE_M1B", "STRCT_S1", "STRCT_M1", "STAND_A1", "SERAL_1",
                       "TREE_C1", "SHRUB_C1", "DISTCLS_1", "DISTSCLS_1", "DISSSCLS_1", "SECL_1",
                       "SESUBCL_1", "COND_1", "VIAB_1", "FORESTED_1")
  eco_variables_2 <- sub("1", "2", eco_variables_1)
  eco_variables_3 <- sub("1", "3", eco_variables_1)

  seq_eco_variables <- seq.int(along.with = eco_variables_1)

  fill_empty_ind <- substr(eco_variables_1, 1, 4) %in% c("TREE", "SHRU")

  smpl_type_is_empy <- ifc[["SMPL_TYPE"]] %in% c("", "None")

  beumc_s1_eq_beumc_s2 <- ifc[["BEUMC_S1"]] == ifc[["BEUMC_S2"]]

  sdec_1_gt_0 <- ifc[["SDEC_1"]] > 0
  sdec_2_gt_0 <- ifc[["SDEC_2"]] > 0
  sdec_3_gt_0 <- ifc[["SDEC_3"]] > 0

  blcs_level_1_eq_N <- ifc[["BCLCS_LEVEL_1"]] == "N"
  blcs_level_1_eq_N <- ifc[["BCLCS_LEVEL_1"]] == "V"

  blcs_level_2_eq_N <- ifc[["BCLCS_LEVEL_2"]] == "N"

  blcs_level_3_eq_N <- ifc[["BCLCS_LEVEL_3"]] == "W"

  blcs_level_4_in_TB_TC_TM <- ifc[["BCLCS_LEVEL_4"]] %in% c("TB", "TC", "TM")

  blcs_level_5_eq_LA <- ifc[["BCLCS_LEVEL_5"]] == "LA"
  blcs_level_5_eq_RE <- ifc[["BCLCS_LEVEL_5"]] == "RE"
  blcs_level_5_in_RI_RS <- ifc[["BCLCS_LEVEL_5"]] %in% c("RI", "RS")
  blcs_level_5_in_RI_RS <- ifc[["BCLCS_LEVEL_5"]] %in% c("RI", "RS")

  area_ha_le_2 <- ifc[["Area_Ha"]] <= 2
  area_ha_le_60 <- ifc[["Area_Ha"]] <= 60

  age_cl_sts_eq_minus_1 <- ifc[["AGE_CL_STS"]] == -1

  beumc_s1_eq_WL <- ifc[["BEUMC_S1"]] == "WL"
  beumc_s2_eq_WL <- ifc[["BEUMC_S2"]] == "WL"
  beumc_s3_eq_WL <- ifc[["BEUMC_S3"]] == "WL"

  # we get in all the condition that needs corrections

  # line 259
  condition_1 <- smpl_type_is_empy & beumc_s1_eq_beumc_s2

  if (any(condition_1)) {
    which_lines <- which(condition_1 & sdec_1_gt_0 & sdec_2_gt_0)
    set(ifc , i = which_lines, j = "SDEC_1", value = ifc[["SDEC_1"]][which_lines] + ifc[["SDEC_2"]][which_lines])

    # line 262
    which_lines <- which(condition_1)
    set(ifc , i = which_lines, j = "SDEC_2", value = ifc[["SDEC_3"]][which_lines])
    # verify what type of NA and if None is equivalent to NA
    set(ifc , i = which_lines, j = "SDEC_3", value = NA)

    # line 264
    for (i in seq_eco_variables) {

      # var 2 are feed with value from var 3
      set(ifc, i = which_lines, j = eco_variables_2[i], value = ifc[[eco_variables_3[i]]][which_lines])

      # var 3 are fill with empty values
      # again we need to make sure we understand the equivalent of none vs empty

      if (fill_empty_ind[i]) {
        set(ifc, i = which_lines, j = eco_variables_3[i], value = NA)
      }
      else {
        set(ifc, i = which_lines, j = eco_variables_3[i], value = "")
      }
    }
  }

  # line 279
  condition_2 <- smpl_type_is_empy & !beumc_s1_eq_beumc_s2 & blcs_level_1_eq_N & blcs_level_5_eq_LA & area_ha_le_2

  if (any(condition)) {
    which_lines <- which(condition_2)
    set(ifc, i = which_lines , j = "SDEC_1", value = 10)
    set(ifc, i = which_lines , j = "BEUMC_S1", value = "OW")
  }

  # line 291
  condition_3 <- smpl_type_is_empy & !beumc_s1_eq_beumc_s2 & blcs_level_1_eq_N & blcs_level_5_eq_LA & !area_ha_le_2 & area_ha_le_60

  if (any(condition_3)) {
    which_lines <- which(condition_3)
    set(ifc, i = which_lines, j = "SDEC_1", value = 10)
    set(ifc, i = which_lines, j = "BEUMC_S1", value = "LS")
  }

  # lines 303
  condition_4 <- smpl_type_is_empy & !beumc_s1_eq_beumc_s2 & blcs_level_1_eq_N & blcs_level_5_eq_LA & !area_ha_le_60

  if (any(condition_4)) {
    which_lines <- which(condition_4)
    set(ifc, i = which_lines, j = "SDEC_1", value = 10)
    set(ifc, i = which_lines, j = "BEUMC_S1", value = "LL")
  }

  # line 315
  condition_5 <- smpl_type_is_empy & !beumc_s1_eq_beumc_s2 & blcs_level_1_eq_N & blcs_level_5_eq_RE

  if (any(condition_5)) {
    which_lines <- which(condition_5)
    set(ifc, i = which_lines, j = "SDEC_1", value = 10)
    set(ifc, i = which_lines, j = "BEUMC_S1", value = "RE")
  }

  # line 331
  condition_6 <- smpl_type_is_empy & !beumc_s1_eq_beumc_s2 & blcs_level_1_eq_N & blcs_level_5_in_RI_RS

  if (any(condition_6)) {
    which_lines <- which(condition_6)
    set(ifc, i = which_lines, j = "SDEC_1", value = 10)
    set(ifc, i = which_lines, j = "BEUMC_S1", value = "RI")
  }

  # line 367
  condition_7 <- smpl_type_is_empy & !beumc_s1_eq_beumc_s2 & blcs_level_1_eq_V & blcs_level_2_eq_N & blcs_level_3_eq_W & age_cl_sts_eq_minus_1

  if (any(condition_7)) {
    which_lines <- which(condition_7)
    set(ifc, i = which_lines, j = "SDEC_1", value = 10)
    set(ifc, i = which_lines, j = "BEUMC_S1", value = "WL")
  }

  # line 380
  any_previous_condition <- condition_1 | condition_2 | condition_3 | condition_4 | condition_5 | condition_6 | condition_7
  condition_8 <- !(any_previous_condition) & blcs_level_4_in_TB_TC_TM

  if (any(condition_8)) {

    condition_9 <- condition_8 & beumc_s1_eq_WL

    if (any(condition_9)) {
      if (any(condition_9 & sdec_2_gt_0)) {
        which_lines <- which(condition_9 & sdec_2_gt_0)
        set(ifc, i = which_lines, j = "SDEC_1", value = ifc[["SDEC_1"]][which_lines] + ifc[["SDEC_2"]][which_lines])
        set(ifc, i = which_lines, j = "SDEC_2", value = ifc[["SDEC_3"]][which_lines])
        set(ifc, i = which_lines, j = "SDEC_3", value = NA)
        # line 390
        for (i in seq_eco_variables) {

          # var 1 are feed with value from var 2
          set(ifc, i = which_lines, j = eco_variables_1[i], value = ifc[[eco_variables_2[i]]][which_lines])

          # var 2 are feed with value from var 3
          set(ifc, i = which_lines, j = eco_variables_2[i], value = ifc[[eco_variables_3[i]]][which_lines])

          # var 3 are fill with empty values
          # again we need to make sure we understand the equivalent of none vs empty

          if (fill_empty_ind[i]) {
            set(ifc, i = which_lines, j = eco_variables_3[i], value = NA)
          }
          else {
            set(ifc, i = which_lines, j = eco_variables_3[i], value = "")
          }
        }
      }
    }

    # line 404
    condition_10 <- condition_8 & !beumc_s1_eq_WL & beumc_s2_eq_WL

    if (any(condition_10)) {
      # line 405
      if (any(condition_10 & sdec_3_gt_0)) {
        which_lines <- which(condition_10 & sdec_3_gt_0)
        set(ifc, i = which_lines, j = "SDEC_2", value = ifc[["SDEC_2"]][which_lines] + ifc[["SDEC_3"]][which_lines])
        set(ifc, i = which_lines, j = "SDEC_3", value = NA)
        # line 409
        for (i in seq_eco_variables) {

          # var 2 are feed with value from var 3
          set(ifc, i = which_lines, j = eco_variables_2[i], value = ifc[[eco_variables_3[i]]][which_lines])

          # var 3 are fill with empty values
          # again we need to make sure we understand the equivalent of none vs empty

          if (fill_empty_ind[i]) {
            set(ifc, i = which_lines, j = eco_variables_3[i], value = NA)
          }
          else {
            set(ifc, i = which_lines, j = eco_variables_3[i], value = "")
          }
        }
      }

      # line 417
      if (any(condition_10 & !sdec_3_gt_0)) {
        which_lines <- which(condition_10 & !sdec_3_gt_0)
        set(ifc, i = which_lines, j = "SDEC_1", value = ifc[["SDEC_1"]][which_lines] + ifc[["SDEC_2"]][which_lines])
        set(ifc, i = which_lines, j = "SDEC_2", value = NA)
        for (i in seq_eco_variables) {

          # var 2 are fill with empty values
          # again we need to make sure we understand the equivalent of none vs empty

          if (fill_empty_ind[i]) {
            set(ifc, i = which_lines, j = eco_variables_2[i], value = NA)
          }
          else {
            set(ifc, i = which_lines, j = eco_variables_2[i], value = "")
          }
        }
      }
    }

    # line 429
    condition_11 <- condition_8 & !beumc_s1_eq_WL & !beumc_s2_eq_WL & beumc_s3_eq_WL

    if (any(condition_11)) {
      which_lines <- which(condition_11)
      set(ifc, i = which_lines, j = "SDEC_2", value = ifc[["SDEC_2"]][which_lines] + ifc[["SDEC_3"]][which_lines])
      set(ifc, i = which_lines, j = "SDEC_3", value = NA)
      # line 432
      for (i in seq_eco_variables) {

        # var 3 are fill with empty values
        # again we need to make sure we understand the equivalent of none vs empty

        if (fill_empty_ind[i]) {
          set(ifc, i = which_lines, j = eco_variables_3[i], value = NA)
        }
        else {
          set(ifc, i = which_lines, j = eco_variables_3[i], value = "")
        }
      }
    }
<<<<<<< HEAD
  }

  # line 448
  any_previous_condition <- any_previous_condition | condition_8
  condition_12 <- !any_previous_condition & ifc[["SPECIES_CD_1"]] == "SB" & ifc[["SPECIES_PCT_1"]] >= 90

  if (any(condition_12)) {
   which_lines <- which(condition_12)
   set(ifc, i = which_lines, j = "SDEC_1", value = 10)
   set(ifc, i = which_lines, j = "BEUMC_S1", value = "BB")
  }

  # line 457
  any_previous_condition <- any_previous_condition | condition_12
  condition_13 <- !any_previous_condition & ifc[["BCLCS_LEVEL_5"]]  == "AP"

  if (any(condition_13)) {
   which_lines <- which(condition_13)
   set(ifc, i = which_lines, j = "SDEC_1", value = 10)
   set(ifc, i = which_lines, j = "BEUMC_S1", value = "UR")
  }

  # line 464
  any_previous_condition <- any_previous_condition | condition_13
  condition_14 <- !any_previous_condition & ifc[["BCLCS_LEVEL_5"]]  == "BU"

  if (any(condition_14)) {
   which_lines <- which(condition_14)
   set(ifc, i = which_lines, j = "DISTCLS_1", value = "F")
  }

  # line 470
  any_previous_condition <- any_previous_condition | condition_14
  condition_15 <- !any_previous_condition & ifc[["SLOPE_MOD"]]  %in% c("q", "z")

  if (any(condition_15)) {
   which_lines <- which(condition_15)
   set(ifc, i = which_lines, j = "SDEC_1", value = 10)
   set(ifc, i = which_lines, j = "BEUMC_S1", value = "CL")
  }

  # line 484
  any_previous_condition <- any_previous_condition | condition_15
  condition_16 <- !any_previous_condition & ifc[["BCLCS_LEVEL_5"]] == "GB"

  if (any(condition_16)) {
   which_lines <- which(condition_16)
   set(ifc, i = which_lines, j = "SDEC_1", value = 10)
   set(ifc, i = which_lines, j = "BEUMC_S1", value = "GB")
  }

  # line 491
  any_previous_condition <- any_previous_condition | condition_16
  condition_17 <- !any_previous_condition & ifc[["BCLCS_LEVEL_5"]] %in% c("GL", "PN")

  if (any(condition_17)) {
   which_lines <- which(condition_17)
   set(ifc, i = which_lines, j = "SDEC_1", value = 10)
   set(ifc, i = which_lines, j = "BEUMC_S1", value = "GL")
  }

  # line 498
  any_previous_condition <- any_previous_condition | condition_17
  condition_18 <- !any_previous_condition & ifc[["BCLCS_LEVEL_5"]] == "GP"

  if (any(condition_18)) {
   which_lines <- which(condition_18)
   set(ifc, i = which_lines, j = "SDEC_1", value = 10)
   set(ifc, i = which_lines, j = "BEUMC_S1", value = "GP")
  }

  # line 505
  any_previous_condition <- any_previous_condition | condition_18
  condition_19 <- !any_previous_condition & ifc[["BCLCS_LEVEL_5"]] == "LL"

  if (any(condition_19)) {
   which_lines <- which(condition_19)
   set(ifc, i = which_lines, j = "SDEC_1", value = 10)
   set(ifc, i = which_lines, j = "BEUMC_S1", value = "LL")
  }

  # line 512
  any_previous_condition <- any_previous_condition | condition_19
  condition_20 <- !any_previous_condition & ifc[["BCLCS_LEVEL_5"]] %in% c("MI", "TZ", "MZ")

  if (any(condition_20)) {
   which_lines <- which(condition_20)
   set(ifc, i = which_lines, j = "SDEC_1", value = 10)
   set(ifc, i = which_lines, j = "BEUMC_S1", value = "MI")
  }

  # line 519
  any_previous_condition <- any_previous_condition | condition_20
  condition_21 <- !any_previous_condition & ifc[["BCLCS_LEVEL_5"]] %in% c("RO", "BR", "BI")

  if (any(condition_21)) {
   which_lines <- which(condition_21)
   set(ifc, i = which_lines, j = "SDEC_1", value = 10)
   set(ifc, i = which_lines, j = "BEUMC_S1", value = "RO")
  }

  # line 526
  any_previous_condition <- any_previous_condition | condition_21
  condition_22 <- !any_previous_condition & ifc[["BCLCS_LEVEL_5"]] == "TA"

  if (any(condition_22)) {
   which_lines <- which(condition_22)
   set(ifc, i = which_lines, j = "SDEC_1", value = 10)
   set(ifc, i = which_lines, j = "BEUMC_S1", value = "TA")
  }

  # line 533
  any_previous_condition <- any_previous_condition | condition_22
  condition_23 <- !any_previous_condition & ifc[["BCLCS_LEVEL_5"]] %in% c("TC", "RN", "RZ")

  if (any(condition_23)) {
   which_lines <- which(condition_23)
   set(ifc, i = which_lines, j = "SDEC_1", value = 10)
   set(ifc, i = which_lines, j = "BEUMC_S1", value = "TC")
  }

  # line 540
  any_previous_condition <- any_previous_condition | condition_23
  condition_24 <- !any_previous_condition & ifc[["BCLCS_LEVEL_5"]] == "TR"

  if (any(condition_24)) {
   which_lines <- which(condition_24)
   set(ifc, i = which_lines, j = "SDEC_1", value = 10)
   set(ifc, i = which_lines, j = "BEUMC_S1", value = "TR")
  }

  # line 547 and line 555 combined
  any_previous_condition <- any_previous_condition | condition_24
  condition_25 <- !any_previous_condition & (ifc[["BCLCS_LEVEL_5"]] %in% c("UV", "RS", "MU", "ES", "CB", "MN", "RM") | (ifc[["LAND_COVER_CLASS_CD_1"]] %in% c("UV", "RS", "MU", "ES", "CB", "MN", "RM") & ifc[["EST_COVERAGE_PCT_1"]] >= 95))

  if (any(condition_25)) {
   which_lines <- which(condition_25)
   set(ifc, i = which_lines, j = "SDEC_1", value = 10)
   set(ifc, i = which_lines, j = "BEUMC_S1", value = "UV")
  }

  # line 564
  any_previous_condition <- any_previous_condition | condition_25
  condition_26 <- !any_previous_condition & ifc[["BCLCS_LEVEL_5"]] == "UR"

  if (any(condition_26)) {
   which_lines <- which(condition_26)
   set(ifc, i = which_lines, j = "SDEC_1", value = 10)
   set(ifc, i = which_lines, j = "BEUMC_S1", value = "UR")
  }

  # line 564
  any_previous_condition <- any_previous_condition | condition_26
  condition_27 <- !any_previous_condition & ifc[["BCLCS_LEVEL_2"]] == "T" & ifc[["SDEC_1"]] == 10 & ifc[["LINE_5_VEGETATION_COVER"]] %in% c('rz', 'rz,by', 'rz,by,he', 'rz,by,he,sl', 'rz,by,sl', 'rz,by,sl,he', 'rz,by,st', 'rz,he',
=======
  }

 # line 448
 any_previous_condition <- any_previous_condition | condition_8
 condition_12 <- !any_previous_condition & ifc[["SPECIES_CD_1"]] == "SB" & ifc[["SPECIES_PCT_1"]] >= 90

 if (any(condition_12)) {
   which_lines <- which(condition_12)
   set(ifc, i = which_lines, j = "SDEC_1", value = 10)
   set(ifc, i = which_lines, j = "BEUMC_S1", value = "BB")
 }

 # line 457
 any_previous_condition <- any_previous_condition | condition_12
 condition_13 <- !any_previous_condition & ifc[["BCLCS_LEVEL_5"]]  == "AP"

 if (any(condition_13)) {
   which_lines <- which(condition_13)
   set(ifc, i = which_lines, j = "SDEC_1", value = 10)
   set(ifc, i = which_lines, j = "BEUMC_S1", value = "UR")
 }

 # line 464
 any_previous_condition <- any_previous_condition | condition_13
 condition_14 <- !any_previous_condition & ifc[["BCLCS_LEVEL_5"]]  == "BU"

 if (any(condition_14)) {
   which_lines <- which(condition_14)
   set(ifc, i = which_lines, j = "DISTCLS_1", value = "F")
 }

 # line 470
 any_previous_condition <- any_previous_condition | condition_14
 condition_15 <- !any_previous_condition & ifc[["SLOPE_MOD"]]  %in% c("q", "z")

 if (any(condition_15)) {
   which_lines <- which(condition_15)
   set(ifc, i = which_lines, j = "SDEC_1", value = 10)
   set(ifc, i = which_lines, j = "BEUMC_S1", value = "CL")
 }

 # line 484
 any_previous_condition <- any_previous_condition | condition_15
 condition_16 <- !any_previous_condition & ifc[["BCLCS_LEVEL_5"]] == "GB"

 if (any(condition_16)) {
   which_lines <- which(condition_16)
   set(ifc, i = which_lines, j = "SDEC_1", value = 10)
   set(ifc, i = which_lines, j = "BEUMC_S1", value = "GB")
 }

 # line 491
 any_previous_condition <- any_previous_condition | condition_16
 condition_17 <- !any_previous_condition & ifc[["BCLCS_LEVEL_5"]] %in% c("GL", "PN")

 if (any(condition_17)) {
   which_lines <- which(condition_17)
   set(ifc, i = which_lines, j = "SDEC_1", value = 10)
   set(ifc, i = which_lines, j = "BEUMC_S1", value = "GL")
 }

 # line 498
 any_previous_condition <- any_previous_condition | condition_17
 condition_18 <- !any_previous_condition & ifc[["BCLCS_LEVEL_5"]] == "GP"

 if (any(condition_18)) {
   which_lines <- which(condition_18)
   set(ifc, i = which_lines, j = "SDEC_1", value = 10)
   set(ifc, i = which_lines, j = "BEUMC_S1", value = "GP")
 }

 # line 505
 any_previous_condition <- any_previous_condition | condition_18
 condition_19 <- !any_previous_condition & ifc[["BCLCS_LEVEL_5"]] == "LL"

 if (any(condition_19)) {
   which_lines <- which(condition_19)
   set(ifc, i = which_lines, j = "SDEC_1", value = 10)
   set(ifc, i = which_lines, j = "BEUMC_S1", value = "LL")
 }

 # line 512
 any_previous_condition <- any_previous_condition | condition_19
 condition_20 <- !any_previous_condition & ifc[["BCLCS_LEVEL_5"]] %in% c("MI", "TZ", "MZ")

 if (any(condition_20)) {
   which_lines <- which(condition_20)
   set(ifc, i = which_lines, j = "SDEC_1", value = 10)
   set(ifc, i = which_lines, j = "BEUMC_S1", value = "MI")
 }

 # line 519
 any_previous_condition <- any_previous_condition | condition_20
 condition_21 <- !any_previous_condition & ifc[["BCLCS_LEVEL_5"]] %in% c("RO", "BR", "BI")

 if (any(condition_21)) {
   which_lines <- which(condition_21)
   set(ifc, i = which_lines, j = "SDEC_1", value = 10)
   set(ifc, i = which_lines, j = "BEUMC_S1", value = "RO")
 }

 # line 526
 any_previous_condition <- any_previous_condition | condition_21
 condition_22 <- !any_previous_condition & ifc[["BCLCS_LEVEL_5"]] == "TA"

 if (any(condition_22)) {
   which_lines <- which(condition_22)
   set(ifc, i = which_lines, j = "SDEC_1", value = 10)
   set(ifc, i = which_lines, j = "BEUMC_S1", value = "TA")
 }

 # line 533
 any_previous_condition <- any_previous_condition | condition_22
 condition_23 <- !any_previous_condition & ifc[["BCLCS_LEVEL_5"]] %in% c("TC", "RN", "RZ")

 if (any(condition_23)) {
   which_lines <- which(condition_23)
   set(ifc, i = which_lines, j = "SDEC_1", value = 10)
   set(ifc, i = which_lines, j = "BEUMC_S1", value = "TC")
 }

 # line 540
 any_previous_condition <- any_previous_condition | condition_23
 condition_24 <- !any_previous_condition & ifc[["BCLCS_LEVEL_5"]] == "TR"

 if (any(condition_24)) {
   which_lines <- which(condition_24)
   set(ifc, i = which_lines, j = "SDEC_1", value = 10)
   set(ifc, i = which_lines, j = "BEUMC_S1", value = "TR")
 }

 # line 547 and line 555 combined
 any_previous_condition <- any_previous_condition | condition_24
 condition_25 <- !any_previous_condition & (ifc[["BCLCS_LEVEL_5"]] %in% c("UV", "RS", "MU", "ES", "CB", "MN", "RM") | (ifc[["LAND_COVER_CLASS_CD_1"]] %in% c("UV", "RS", "MU", "ES", "CB", "MN", "RM") & ifc[["EST_COVERAGE_PCT_1"]] >= 95))

 if (any(condition_25)) {
   which_lines <- which(condition_25)
   set(ifc, i = which_lines, j = "SDEC_1", value = 10)
   set(ifc, i = which_lines, j = "BEUMC_S1", value = "UV")
 }

 # line 564
 any_previous_condition <- any_previous_condition | condition_25
 condition_26 <- !any_previous_condition & ifc[["BCLCS_LEVEL_5"]] == "UR"

 if (any(condition_26)) {
   which_lines <- which(condition_26)
   set(ifc, i = which_lines, j = "SDEC_1", value = 10)
   set(ifc, i = which_lines, j = "BEUMC_S1", value = "UR")
 }

 # line 564
 any_previous_condition <- any_previous_condition | condition_26
 condition_27 <- !any_previous_condition & ifc[["BCLCS_LEVEL_2"]] == "T" & ifc[["SDEC_1"]] == 10 & ifc[["LINE_5_VEGETATION_COVER"]] %in% c('rz', 'rz,by', 'rz,by,he', 'rz,by,he,sl', 'rz,by,sl', 'rz,by,sl,he', 'rz,by,st', 'rz,he',
>>>>>>> 396b20b1
                                                                                                                   'rz,by,sl,he', 'rz,by,st', 'rz,he', 'rz,he,by', 'rz,he,by,sl', 'rz,he,sl', 'rz,he,sl,by',
                                                                                                                   'rz,he,st', 'rz,he,st,by', 'rz,hf,by', 'rz,hf,sl,by', 'rz,hg', 'rz,hg,sl', 'rz,sl',
                                                                                                                   'rz,sl,by', 'rz,sl,by,he', 'rz,sl,he', 'rz,sl,he,by', 'rz,sl,hf', 'rz,sl,hf,by', 'rz,sl,hg',
                                                                                                                   'rz,st', 'rz,st,he', 'rz,st,he,by', 'rz,st,hf', 'rz,st,hg')

<<<<<<< HEAD
  if (any(condition_27)) {
=======
 if (any(condition_27)) {
>>>>>>> 396b20b1
   which_lines <- which(condition_27)
   set(ifc, i = which_lines, j = "SDEC_1", value = 8)
   set(ifc, i = which_lines, j = "SDEC_2", value = 2)
   set(ifc, i = which_lines, j = "BEUMC_S1", value = "TC")
<<<<<<< HEAD
  }

  # line 608 (no else if be careful it's a simple if)
  condition_28 <- smpl_type_is_empy & ifc[["SPECIES_CD_1"]] %in% c("AC", "ACB", "ACT", "AT", "EP")

  if (any(condition_28)) {


  }
=======
 }

 # line 608 (no else if be careful it's a simple if)
 condition_28 <- smpl_type_is_empy & ifc[["SPECIES_CD_1"]] %in% c("AC", "ACB", "ACT", "AT", "EP")

 if (any(condition_28)) {


 }
>>>>>>> 396b20b1













}<|MERGE_RESOLUTION|>--- conflicted
+++ resolved
@@ -99,6 +99,9 @@
 
   # we create condition variables and vectors of variables that will help us optimise the corrections
 
+  set(ifc, j = "row_updated", value = 0)
+  set(ifc, j = "blank_eco_variables", value = 0)
+
   eco_variables_1 <- c("BEUMC_S1", "REALM_1", "GROUP_1", "CLASS_1", "KIND_1", "SITE_S1", "SITEAM_S1A",
                        "SITEAM_S1B", "SITEAM_S1C", "SITEAM_S1D", "SITEMC_S1", "SITE_M1A", "SITEAM_S1D",
                        "SITEMC_S1", "SITE_M1A", "SITE_M1B", "STRCT_S1", "STRCT_M1", "STAND_A1", "SERAL_1",
@@ -142,14 +145,18 @@
   beumc_s2_eq_WL <- ifc[["BEUMC_S2"]] == "WL"
   beumc_s3_eq_WL <- ifc[["BEUMC_S3"]] == "WL"
 
+  species_pct_1_ge_75 <- ifc[["SPECIES_PCT_1"]] >= 75
+
   # we get in all the condition that needs corrections
 
   # line 259
   condition_1 <- smpl_type_is_empy & beumc_s1_eq_beumc_s2
 
   if (any(condition_1)) {
-    which_lines <- which(condition_1 & sdec_1_gt_0 & sdec_2_gt_0)
-    set(ifc , i = which_lines, j = "SDEC_1", value = ifc[["SDEC_1"]][which_lines] + ifc[["SDEC_2"]][which_lines])
+    if (any(condition_1 & sdec_1_gt_0 & sdec_2_gt_0)) {
+      which_lines <- which(condition_1 & sdec_1_gt_0 & sdec_2_gt_0)
+      set(ifc , i = which_lines, j = "SDEC_1", value = ifc[["SDEC_1"]][which_lines] + ifc[["SDEC_2"]][which_lines])
+    }
 
     # line 262
     which_lines <- which(condition_1)
@@ -173,6 +180,9 @@
         set(ifc, i = which_lines, j = eco_variables_3[i], value = "")
       }
     }
+
+    set(ifc, i = which_lines, j = "Lbl_edit", value = "Combined components 1 and 2 with same BEUMC_S# code into single component 1")
+    set(ifc, i = which_lines, j = "row_updated", value = 1)
   }
 
   # line 279
@@ -182,6 +192,10 @@
     which_lines <- which(condition_2)
     set(ifc, i = which_lines , j = "SDEC_1", value = 10)
     set(ifc, i = which_lines , j = "BEUMC_S1", value = "OW")
+    set(ifc, i = which_lines, j = "Lbl_edit", value = "Updated to 10 OW because BCLCS_LEVEL_1 = 'N', BCLCS_LEVEL_5 = 'LA', Area <= 10 ha")
+    set(ifc, i = which_lines, j = "row_updated", value = 1)
+    set(ifc, i = which_lines, j = "blank_eco_variables", value = 1)
+
   }
 
   # line 291
@@ -191,6 +205,9 @@
     which_lines <- which(condition_3)
     set(ifc, i = which_lines, j = "SDEC_1", value = 10)
     set(ifc, i = which_lines, j = "BEUMC_S1", value = "LS")
+    set(ifc, i = which_lines, j = "Lbl_edit", value = "Updated to 10 LS because BCLCS_LEVEL_1 = 'N', BCLCS_LEVEL_5 = 'LA', Area <= 60 ha")
+    set(ifc, i = which_lines, j = "row_updated", value = 1)
+    set(ifc, i = which_lines, j = "blank_eco_variables", value = 1)
   }
 
   # lines 303
@@ -200,6 +217,9 @@
     which_lines <- which(condition_4)
     set(ifc, i = which_lines, j = "SDEC_1", value = 10)
     set(ifc, i = which_lines, j = "BEUMC_S1", value = "LL")
+    set(ifc, i = which_lines, j = "Lbl_edit", value = "Updated to 10 LL because BCLCS_LEVEL_1 = 'N', BCLCS_LEVEL_5 = 'LA', Area > 60 ha")
+    set(ifc, i = which_lines, j = "row_updated", value = 1)
+    set(ifc, i = which_lines, j = "blank_eco_variables", value = 1)
   }
 
   # line 315
@@ -209,6 +229,9 @@
     which_lines <- which(condition_5)
     set(ifc, i = which_lines, j = "SDEC_1", value = 10)
     set(ifc, i = which_lines, j = "BEUMC_S1", value = "RE")
+    set(ifc, i = which_lines, j = "Lbl_edit", value = "Updated to 10 RE because BCLCS_LEVEL_1 = 'N', BCLCS_LEVEL_5 = 'RE'")
+    set(ifc, i = which_lines, j = "row_updated", value = 1)
+    set(ifc, i = which_lines, j = "blank_eco_variables", value = 1)
   }
 
   # line 331
@@ -218,6 +241,9 @@
     which_lines <- which(condition_6)
     set(ifc, i = which_lines, j = "SDEC_1", value = 10)
     set(ifc, i = which_lines, j = "BEUMC_S1", value = "RI")
+    set(ifc, i = which_lines, j = "Lbl_edit", value = "Updated to 10 RI because BCLCS_LEVEL_1 = 'N', BCLCS_LEVEL_5 = 'RI' or 'RS'")
+    set(ifc, i = which_lines, j = "row_updated", value = 1)
+    set(ifc, i = which_lines, j = "blank_eco_variables", value = 1)
   }
 
   # line 367
@@ -227,6 +253,9 @@
     which_lines <- which(condition_7)
     set(ifc, i = which_lines, j = "SDEC_1", value = 10)
     set(ifc, i = which_lines, j = "BEUMC_S1", value = "WL")
+    set(ifc, i = which_lines, j = "Lbl_edit", value = "Updated to 10 WL because BCLCS_LEVEL_1/2/3 = 'V'/'N'/'W' and AGE_CL_STS = -1")
+    set(ifc, i = which_lines, j = "row_updated", value = 1)
+    set(ifc, i = which_lines, j = "blank_eco_variables", value = 1)
   }
 
   # line 380
@@ -262,6 +291,13 @@
             set(ifc, i = which_lines, j = eco_variables_3[i], value = "")
           }
         }
+        set(ifc, i = which_lines, j = "Lbl_edit", value = "Removed WL in component 1 because BCLCS_LEVEL_4 = 'TB', 'TC' or 'TM'")
+        set(ifc, i = which_lines, j = "row_updated", value = 1)
+      }
+      if (any(condition_9 & !sdec_2_gt_0)) {
+        which_lines <- which(condition_9 & !sdec_2_gt_0)
+        set(ifc, i = which_lines, j = "Lbl_edit", value = "**** Warning: Polygon is pure WL, but BCLCS_LEVEL_4 = 'TB', 'TC' or 'TM'")
+        set(ifc, i = which_lines, j = "row_updated", value = 1)
       }
     }
 
@@ -290,6 +326,8 @@
             set(ifc, i = which_lines, j = eco_variables_3[i], value = "")
           }
         }
+        set(ifc, i = which_lines, j = "Lbl_edit", value = "Removed WL in component 2 because BCLCS_LEVEL_4 = 'TB', 'TC' or 'TM'")
+        set(ifc, i = which_lines, j = "row_updated", value = 1)
       }
 
       # line 417
@@ -309,6 +347,8 @@
             set(ifc, i = which_lines, j = eco_variables_2[i], value = "")
           }
         }
+        set(ifc, i = which_lines, j = "Lbl_edit", value = "Removed WL in component 2 because BCLCS_LEVEL_4 = 'TB', 'TC' or 'TM'")
+        set(ifc, i = which_lines, j = "row_updated", value = 1)
       }
     }
 
@@ -332,8 +372,9 @@
           set(ifc, i = which_lines, j = eco_variables_3[i], value = "")
         }
       }
+      set(ifc, i = which_lines, j = "Lbl_edit", value = "Removed WL in component 3 because BCLCS_LEVEL_4 = 'TB', 'TC' or 'TM'")
+      set(ifc, i = which_lines, j = "row_updated", value = 1)
     }
-<<<<<<< HEAD
   }
 
   # line 448
@@ -344,6 +385,9 @@
    which_lines <- which(condition_12)
    set(ifc, i = which_lines, j = "SDEC_1", value = 10)
    set(ifc, i = which_lines, j = "BEUMC_S1", value = "BB")
+   set(ifc, i = which_lines, j = "Lbl_edit", value = "Updated to 10 BB because SPECIES_CD_1 = 'SB'")
+   set(ifc, i = which_lines, j = "row_updated", value = 1)
+   set(ifc, i = which_lines, j = "blank_eco_variables", value = 1)
   }
 
   # line 457
@@ -354,6 +398,9 @@
    which_lines <- which(condition_13)
    set(ifc, i = which_lines, j = "SDEC_1", value = 10)
    set(ifc, i = which_lines, j = "BEUMC_S1", value = "UR")
+   set(ifc, i = which_lines, j = "Lbl_edit", value = "Updated to 10 UR because BCLCS_LEVEL_5 = 'AP'")
+   set(ifc, i = which_lines, j = "row_updated", value = 1)
+   set(ifc, i = which_lines, j = "blank_eco_variables", value = 1)
   }
 
   # line 464
@@ -363,6 +410,8 @@
   if (any(condition_14)) {
    which_lines <- which(condition_14)
    set(ifc, i = which_lines, j = "DISTCLS_1", value = "F")
+   set(ifc, i = which_lines, j = "Lbl_edit", value = "Updated to DISTCLS_1 'F' because BCLCS_LEVEL_5 = 'BU'")
+   set(ifc, i = which_lines, j = "row_updated", value = 1)
   }
 
   # line 470
@@ -373,6 +422,9 @@
    which_lines <- which(condition_15)
    set(ifc, i = which_lines, j = "SDEC_1", value = 10)
    set(ifc, i = which_lines, j = "BEUMC_S1", value = "CL")
+   set(ifc, i = which_lines, j = "Lbl_edit", value = "Updated to 10 CL because Slope Mod is q or z")
+   set(ifc, i = which_lines, j = "row_updated", value = 1)
+   set(ifc, i = which_lines, j = "blank_eco_variables", value = 1)
   }
 
   # line 484
@@ -383,6 +435,9 @@
    which_lines <- which(condition_16)
    set(ifc, i = which_lines, j = "SDEC_1", value = 10)
    set(ifc, i = which_lines, j = "BEUMC_S1", value = "GB")
+   set(ifc, i = which_lines, j = "Lbl_edit", value = "Updated to 10 GB because BCLCS_LEVEL_5 = 'GB'")
+   set(ifc, i = which_lines, j = "row_updated", value = 1)
+   set(ifc, i = which_lines, j = "blank_eco_variables", value = 1)
   }
 
   # line 491
@@ -393,6 +448,9 @@
    which_lines <- which(condition_17)
    set(ifc, i = which_lines, j = "SDEC_1", value = 10)
    set(ifc, i = which_lines, j = "BEUMC_S1", value = "GL")
+   set(ifc, i = which_lines, j = "Lbl_edit", value = "Updated to 10 GL because BCLCS_LEVEL_5 = 'GL' or 'PN'")
+   set(ifc, i = which_lines, j = "row_updated", value = 1)
+   set(ifc, i = which_lines, j = "blank_eco_variables", value = 1)
   }
 
   # line 498
@@ -403,6 +461,9 @@
    which_lines <- which(condition_18)
    set(ifc, i = which_lines, j = "SDEC_1", value = 10)
    set(ifc, i = which_lines, j = "BEUMC_S1", value = "GP")
+   set(ifc, i = which_lines, j = "Lbl_edit", value = "Updated to 10 GP because BCLCS_LEVEL_5 = 'GP'")
+   set(ifc, i = which_lines, j = "row_updated", value = 1)
+   set(ifc, i = which_lines, j = "blank_eco_variables", value = 1)
   }
 
   # line 505
@@ -413,6 +474,9 @@
    which_lines <- which(condition_19)
    set(ifc, i = which_lines, j = "SDEC_1", value = 10)
    set(ifc, i = which_lines, j = "BEUMC_S1", value = "LL")
+   set(ifc, i = which_lines, j = "Lbl_edit", value = "Updated to 10 LL because BCLCS_LEVEL_5 = 'LL'")
+   set(ifc, i = which_lines, j = "row_updated", value = 1)
+   set(ifc, i = which_lines, j = "blank_eco_variables", value = 1)
   }
 
   # line 512
@@ -423,6 +487,9 @@
    which_lines <- which(condition_20)
    set(ifc, i = which_lines, j = "SDEC_1", value = 10)
    set(ifc, i = which_lines, j = "BEUMC_S1", value = "MI")
+   set(ifc, i = which_lines, j = "Lbl_edit", value = "Updated to 10 MI because BCLCS_LEVEL_5 = 'MI', 'TZ' or 'MZ'")
+   set(ifc, i = which_lines, j = "row_updated", value = 1)
+   set(ifc, i = which_lines, j = "blank_eco_variables", value = 1)
   }
 
   # line 519
@@ -433,6 +500,9 @@
    which_lines <- which(condition_21)
    set(ifc, i = which_lines, j = "SDEC_1", value = 10)
    set(ifc, i = which_lines, j = "BEUMC_S1", value = "RO")
+   set(ifc, i = which_lines, j = "Lbl_edit", value = "Updated to 10 RO because BCLCS_LEVEL_5 = 'RO', 'BR' or 'BI'")
+   set(ifc, i = which_lines, j = "row_updated", value = 1)
+   set(ifc, i = which_lines, j = "blank_eco_variables", value = 1)
   }
 
   # line 526
@@ -443,6 +513,9 @@
    which_lines <- which(condition_22)
    set(ifc, i = which_lines, j = "SDEC_1", value = 10)
    set(ifc, i = which_lines, j = "BEUMC_S1", value = "TA")
+   set(ifc, i = which_lines, j = "Lbl_edit", value = "Updated to 10 TA because BCLCS_LEVEL_5 = 'TA'")
+   set(ifc, i = which_lines, j = "row_updated", value = 1)
+   set(ifc, i = which_lines, j = "blank_eco_variables", value = 1)
   }
 
   # line 533
@@ -453,6 +526,10 @@
    which_lines <- which(condition_23)
    set(ifc, i = which_lines, j = "SDEC_1", value = 10)
    set(ifc, i = which_lines, j = "BEUMC_S1", value = "TC")
+   set(ifc, i = which_lines, j = "Lbl_edit", value = "Updated to 10 TC because BCLCS_LEVEL_5 = 'TC', 'RN' or 'RZ'")
+   set(ifc, i = which_lines, j = "row_updated", value = 1)
+   set(ifc, i = which_lines, j = "blank_eco_variables", value = 1)
+
   }
 
   # line 540
@@ -463,6 +540,9 @@
    which_lines <- which(condition_24)
    set(ifc, i = which_lines, j = "SDEC_1", value = 10)
    set(ifc, i = which_lines, j = "BEUMC_S1", value = "TR")
+   set(ifc, i = which_lines, j = "Lbl_edit", value = "Updated to 10 TR because BCLCS_LEVEL_5 = 'TR'")
+   set(ifc, i = which_lines, j = "row_updated", value = 1)
+   set(ifc, i = which_lines, j = "blank_eco_variables", value = 1)
   }
 
   # line 547 and line 555 combined
@@ -488,198 +568,44 @@
   # line 564
   any_previous_condition <- any_previous_condition | condition_26
   condition_27 <- !any_previous_condition & ifc[["BCLCS_LEVEL_2"]] == "T" & ifc[["SDEC_1"]] == 10 & ifc[["LINE_5_VEGETATION_COVER"]] %in% c('rz', 'rz,by', 'rz,by,he', 'rz,by,he,sl', 'rz,by,sl', 'rz,by,sl,he', 'rz,by,st', 'rz,he',
-=======
-  }
-
- # line 448
- any_previous_condition <- any_previous_condition | condition_8
- condition_12 <- !any_previous_condition & ifc[["SPECIES_CD_1"]] == "SB" & ifc[["SPECIES_PCT_1"]] >= 90
-
- if (any(condition_12)) {
-   which_lines <- which(condition_12)
-   set(ifc, i = which_lines, j = "SDEC_1", value = 10)
-   set(ifc, i = which_lines, j = "BEUMC_S1", value = "BB")
- }
-
- # line 457
- any_previous_condition <- any_previous_condition | condition_12
- condition_13 <- !any_previous_condition & ifc[["BCLCS_LEVEL_5"]]  == "AP"
-
- if (any(condition_13)) {
-   which_lines <- which(condition_13)
-   set(ifc, i = which_lines, j = "SDEC_1", value = 10)
-   set(ifc, i = which_lines, j = "BEUMC_S1", value = "UR")
- }
-
- # line 464
- any_previous_condition <- any_previous_condition | condition_13
- condition_14 <- !any_previous_condition & ifc[["BCLCS_LEVEL_5"]]  == "BU"
-
- if (any(condition_14)) {
-   which_lines <- which(condition_14)
-   set(ifc, i = which_lines, j = "DISTCLS_1", value = "F")
- }
-
- # line 470
- any_previous_condition <- any_previous_condition | condition_14
- condition_15 <- !any_previous_condition & ifc[["SLOPE_MOD"]]  %in% c("q", "z")
-
- if (any(condition_15)) {
-   which_lines <- which(condition_15)
-   set(ifc, i = which_lines, j = "SDEC_1", value = 10)
-   set(ifc, i = which_lines, j = "BEUMC_S1", value = "CL")
- }
-
- # line 484
- any_previous_condition <- any_previous_condition | condition_15
- condition_16 <- !any_previous_condition & ifc[["BCLCS_LEVEL_5"]] == "GB"
-
- if (any(condition_16)) {
-   which_lines <- which(condition_16)
-   set(ifc, i = which_lines, j = "SDEC_1", value = 10)
-   set(ifc, i = which_lines, j = "BEUMC_S1", value = "GB")
- }
-
- # line 491
- any_previous_condition <- any_previous_condition | condition_16
- condition_17 <- !any_previous_condition & ifc[["BCLCS_LEVEL_5"]] %in% c("GL", "PN")
-
- if (any(condition_17)) {
-   which_lines <- which(condition_17)
-   set(ifc, i = which_lines, j = "SDEC_1", value = 10)
-   set(ifc, i = which_lines, j = "BEUMC_S1", value = "GL")
- }
-
- # line 498
- any_previous_condition <- any_previous_condition | condition_17
- condition_18 <- !any_previous_condition & ifc[["BCLCS_LEVEL_5"]] == "GP"
-
- if (any(condition_18)) {
-   which_lines <- which(condition_18)
-   set(ifc, i = which_lines, j = "SDEC_1", value = 10)
-   set(ifc, i = which_lines, j = "BEUMC_S1", value = "GP")
- }
-
- # line 505
- any_previous_condition <- any_previous_condition | condition_18
- condition_19 <- !any_previous_condition & ifc[["BCLCS_LEVEL_5"]] == "LL"
-
- if (any(condition_19)) {
-   which_lines <- which(condition_19)
-   set(ifc, i = which_lines, j = "SDEC_1", value = 10)
-   set(ifc, i = which_lines, j = "BEUMC_S1", value = "LL")
- }
-
- # line 512
- any_previous_condition <- any_previous_condition | condition_19
- condition_20 <- !any_previous_condition & ifc[["BCLCS_LEVEL_5"]] %in% c("MI", "TZ", "MZ")
-
- if (any(condition_20)) {
-   which_lines <- which(condition_20)
-   set(ifc, i = which_lines, j = "SDEC_1", value = 10)
-   set(ifc, i = which_lines, j = "BEUMC_S1", value = "MI")
- }
-
- # line 519
- any_previous_condition <- any_previous_condition | condition_20
- condition_21 <- !any_previous_condition & ifc[["BCLCS_LEVEL_5"]] %in% c("RO", "BR", "BI")
-
- if (any(condition_21)) {
-   which_lines <- which(condition_21)
-   set(ifc, i = which_lines, j = "SDEC_1", value = 10)
-   set(ifc, i = which_lines, j = "BEUMC_S1", value = "RO")
- }
-
- # line 526
- any_previous_condition <- any_previous_condition | condition_21
- condition_22 <- !any_previous_condition & ifc[["BCLCS_LEVEL_5"]] == "TA"
-
- if (any(condition_22)) {
-   which_lines <- which(condition_22)
-   set(ifc, i = which_lines, j = "SDEC_1", value = 10)
-   set(ifc, i = which_lines, j = "BEUMC_S1", value = "TA")
- }
-
- # line 533
- any_previous_condition <- any_previous_condition | condition_22
- condition_23 <- !any_previous_condition & ifc[["BCLCS_LEVEL_5"]] %in% c("TC", "RN", "RZ")
-
- if (any(condition_23)) {
-   which_lines <- which(condition_23)
-   set(ifc, i = which_lines, j = "SDEC_1", value = 10)
-   set(ifc, i = which_lines, j = "BEUMC_S1", value = "TC")
- }
-
- # line 540
- any_previous_condition <- any_previous_condition | condition_23
- condition_24 <- !any_previous_condition & ifc[["BCLCS_LEVEL_5"]] == "TR"
-
- if (any(condition_24)) {
-   which_lines <- which(condition_24)
-   set(ifc, i = which_lines, j = "SDEC_1", value = 10)
-   set(ifc, i = which_lines, j = "BEUMC_S1", value = "TR")
- }
-
- # line 547 and line 555 combined
- any_previous_condition <- any_previous_condition | condition_24
- condition_25 <- !any_previous_condition & (ifc[["BCLCS_LEVEL_5"]] %in% c("UV", "RS", "MU", "ES", "CB", "MN", "RM") | (ifc[["LAND_COVER_CLASS_CD_1"]] %in% c("UV", "RS", "MU", "ES", "CB", "MN", "RM") & ifc[["EST_COVERAGE_PCT_1"]] >= 95))
-
- if (any(condition_25)) {
-   which_lines <- which(condition_25)
-   set(ifc, i = which_lines, j = "SDEC_1", value = 10)
-   set(ifc, i = which_lines, j = "BEUMC_S1", value = "UV")
- }
-
- # line 564
- any_previous_condition <- any_previous_condition | condition_25
- condition_26 <- !any_previous_condition & ifc[["BCLCS_LEVEL_5"]] == "UR"
-
- if (any(condition_26)) {
-   which_lines <- which(condition_26)
-   set(ifc, i = which_lines, j = "SDEC_1", value = 10)
-   set(ifc, i = which_lines, j = "BEUMC_S1", value = "UR")
- }
-
- # line 564
- any_previous_condition <- any_previous_condition | condition_26
- condition_27 <- !any_previous_condition & ifc[["BCLCS_LEVEL_2"]] == "T" & ifc[["SDEC_1"]] == 10 & ifc[["LINE_5_VEGETATION_COVER"]] %in% c('rz', 'rz,by', 'rz,by,he', 'rz,by,he,sl', 'rz,by,sl', 'rz,by,sl,he', 'rz,by,st', 'rz,he',
->>>>>>> 396b20b1
                                                                                                                    'rz,by,sl,he', 'rz,by,st', 'rz,he', 'rz,he,by', 'rz,he,by,sl', 'rz,he,sl', 'rz,he,sl,by',
                                                                                                                    'rz,he,st', 'rz,he,st,by', 'rz,hf,by', 'rz,hf,sl,by', 'rz,hg', 'rz,hg,sl', 'rz,sl',
                                                                                                                    'rz,sl,by', 'rz,sl,by,he', 'rz,sl,he', 'rz,sl,he,by', 'rz,sl,hf', 'rz,sl,hf,by', 'rz,sl,hg',
                                                                                                                    'rz,st', 'rz,st,he', 'rz,st,he,by', 'rz,st,hf', 'rz,st,hg')
 
-<<<<<<< HEAD
   if (any(condition_27)) {
-=======
- if (any(condition_27)) {
->>>>>>> 396b20b1
    which_lines <- which(condition_27)
    set(ifc, i = which_lines, j = "SDEC_1", value = 8)
    set(ifc, i = which_lines, j = "SDEC_2", value = 2)
    set(ifc, i = which_lines, j = "BEUMC_S1", value = "TC")
-<<<<<<< HEAD
   }
 
   # line 608 (no else if be careful it's a simple if)
   condition_28 <- smpl_type_is_empy & ifc[["SPECIES_CD_1"]] %in% c("AC", "ACB", "ACT", "AT", "EP")
 
   if (any(condition_28)) {
-
-
-  }
-=======
- }
-
- # line 608 (no else if be careful it's a simple if)
- condition_28 <- smpl_type_is_empy & ifc[["SPECIES_CD_1"]] %in% c("AC", "ACB", "ACT", "AT", "EP")
-
- if (any(condition_28)) {
-
-
- }
->>>>>>> 396b20b1
-
+    # line 609
+    condition_29 <- species_pct_1_ge_75 & ifc[["STAND_A1"]] %in% c("C", "M")
+    if (any(condition_29)) {
+      which_lines <- which(condition_29)
+      set(ifc, i = which_lines, j = "STAND_A1", value = "B")
+    }
+    # line 618
+    condition_30 <- !species_pct_1_ge_75  & ifc[["STAND_A1"]] %in% c("C", "B")
+    if (any(condition_30)) {
+      which_lines <- which(condition_30)
+      set(ifc, i = which_lines, j = "STAND_A1", value = "M")
+    }
+  }
+
+  # line 627
+  condition_31 <-  smpl_type_is_empy & ifc[["SPECIES_CD_1"]] %in% c("B", "BB", "BL", "CW", "FD", "FDI", "HM", "HW", "PA", "PL", "PLI",
+                                                                    "S", "SB", "SE", "SS", "SW", "SX", "SXW") & species_pct_1_ge_75 & ifc[["STAND_A1"]] == "M"
+
+  if (any(condition_31)) {
+    which_lines <- which(condition_31)
+    set(ifc, i = which_lines, j ="STAND_A1", value =  "C")
+  }
 
 
 
